<<<<<<< HEAD
// Copyright 2019 go-gtp authors. All rights reserved.
// Use of this source code is governed by a MIT-style license that can be
// found in the LICENSE file.

package v2

import (
	"crypto/rand"
	"encoding/binary"
	"net"
	"sync"

	"github.com/wmnsk/go-gtp/v2/ies"
)

// Location is a subscriber's location.
type Location struct {
	MCC, MNC               string
	RATType                uint8
	LAC, CI, SAI, RAI, TAI uint16
	ECI, MeNBI, EMeNBI     uint32
}

// Subscriber is a subscriber that belongs to a GTPv2 session.
type Subscriber struct {
	IMSI, MSISDN, IMEI string
	*Location
}

// Session is a GTPv2 Session.
type Session struct {
	mu       sync.Mutex
	isActive bool
	*teidMap
	*bearerMap

	// PeerAddr is a net.Addr of the peer of the Session.
	PeerAddr net.Addr

	// Sequence is the last SequenceNumber used in the request.
	// This should be incremented when used manually by users.
	Sequence uint32

	// Subscriber is a Subscriber associated with the Session.
	*Subscriber
}

// NewSession creates a new Session with subscriber information.
//
// This is expected to be used by server-like nodes. Otherwise, use CreateSession(),
// which sends Create Session Request and returns a new Session.
func NewSession(peerAddr net.Addr, sub *Subscriber) *Session {
	s := &Session{
		mu:         sync.Mutex{},
		PeerAddr:   peerAddr,
		Subscriber: sub,
		teidMap:    newTeidMap(),
		bearerMap:  newBearerMap("default", &Bearer{QoSProfile: &QoSProfile{}}),
	}

	u32buf := make([]byte, 4)
	if _, err := rand.Read(u32buf); err != nil {
		u32buf = []byte{0x00, 0x00, 0x00, 0x00}
	}
	s.Sequence = binary.BigEndian.Uint32(u32buf)

	return s
}

// NewSessionWithNetlink creates a new Session with subscriber information, using
// Netlink-based GTP-U bearer with the version given.
//
// This is expected to be used by server-like nodes. Otherwise, use CreateSession(),
// which sends Create Session Request and returns a new Session.
func NewSessionWithNetlink(peerAddr net.Addr, sub *Subscriber, uVer uint32) *Session {
	s := &Session{
		mu:         sync.Mutex{},
		PeerAddr:   peerAddr,
		Subscriber: sub,
		teidMap:    newTeidMap(),
		bearerMap: newBearerMap(
			"default",
			NewNetlinkBearer(uVer, 0, "", &QoSProfile{}),
		),
	}

	u32buf := make([]byte, 4)
	if _, err := rand.Read(u32buf); err != nil {
		u32buf = []byte{0x00, 0x00, 0x00, 0x00}
	}
	s.Sequence = binary.BigEndian.Uint32(u32buf)

	return s
}

// CreateSession is an alias for (*Conn).CreateSessionRequest.
// See (*Conn).CreateSessionRequest for details.
func CreateSession(raddr net.Addr, c *Conn, ie ...*ies.IE) (*Session, error) {
	return c.CreateSession(raddr, ie...)
}

// DeleteSession is an alias for (*Conn).DeleteSessionRequest.
// See (*Conn).DeleteSessionRequest for details.
func DeleteSession(c *Conn, teid uint32, ie ...*ies.IE) error {
	return c.DeleteSession(teid, ie...)
}

// Delete sends a Delete Session Request toward the interface which
// is specified with c and ifType.
//
// By default, IEs on the Delete Session Request is only EBI of default
// bearer, but it can be overridden by giving EBI IE.
// Also, other IEs can be added by giving them as ie.
func (s *Session) Delete(c *Conn, ifType uint8, ie ...*ies.IE) error {
	// do nothing for non-active Session
	if !s.IsActive() {
		return nil
	}

	teid, err := s.GetTEID(ifType)
	if err != nil {
		return err
	}

	// send EBI of default bearer by default, but if the same type of
	// IE is given, the default one is replaced.
	ieToSend := []*ies.IE{ies.NewEPSBearerID(s.GetDefaultBearer().EBI)}
	for _, i := range ie {
		if i.Type == ies.EPSBearerID {
			ieToSend[0] = i
			continue
		}
		// other IEs given are just put regardless of their type.
		ieToSend = append(ieToSend, i)
	}

	return c.DeleteSession(teid, ieToSend...)
}

// ModifyBearer sends a Modify Bearer Request toward the interface which
// is specified with c and ifType.
//
// By default, IEs on the Modify Bearer Request is only EBI of default
// bearer, but it can be overridden by giving EBI IE.
// Also, other IEs can be added by giving them as ie.
func (s *Session) ModifyBearer(c *Conn, ifType uint8, ie ...*ies.IE) error {
	// do nothing for non-active Session
	if !s.IsActive() {
		return nil
	}

	teid, err := s.GetTEID(ifType)
	if err != nil {
		return err
	}

	return c.ModifyBearer(teid, ie...)
}

// Activate marks a Session active.
func (s *Session) Activate() error {
	if s.IMSI == "" {
		return &ErrRequiredParameterMissing{"IMSI", "Session must have IMSI set"}
	}

	s.mu.Lock()
	s.isActive = true
	s.mu.Unlock()
	return nil
}

// Deactivate marks a Session inactive.
func (s *Session) Deactivate() error {
	s.mu.Lock()
	s.isActive = false
	s.mu.Unlock()
	return nil
}

// IsActive reports whether a Session is active or not.
func (s *Session) IsActive() bool {
	return s.isActive
}

// AddTEID adds TEID to session with InterfaceType.
func (s *Session) AddTEID(ifType uint8, teid uint32) {
	s.teidMap.store(ifType, teid)
}

// GetTEID returns TEID associated with InterfaceType given.
func (s *Session) GetTEID(ifType uint8) (uint32, error) {
	if teid, ok := s.teidMap.load(ifType); ok {
		return teid, nil
	}
	return 0, ErrTEIDNotFound
}

// AddBearer adds a Bearer to Session with arbitrary name given.
//
// In the single-bearer environment it is not used, as a bearer named "default" is
// always available after created a Session.
func (s *Session) AddBearer(name string, br *Bearer) {
	s.bearerMap.store(name, br)
}

// RemoveBearer removes a Bearer looked up by name.
func (s *Session) RemoveBearer(name string) {
	s.bearerMap.delete(name)
}

// GetDefaultBearer returns the pointer to default bearer.
func (s *Session) GetDefaultBearer() *Bearer {
	// it is not expected that the default bearer cannot be found.
	bearer, ok := s.bearerMap.load("default")
	if !ok {
		return nil
	}

	return bearer
}

// SetDefaultBearer sets given bearer as the default bearer.
func (s *Session) SetDefaultBearer(bearer *Bearer) {
	// it is not expected that the default bearer cannot be found.
	s.bearerMap.store("default", bearer)
}

// LookupBearerByName looks up Bearer registered in Session by name.
func (s *Session) LookupBearerByName(name string) (*Bearer, error) {
	if br, ok := s.bearerMap.load(name); ok {
		return br, nil
	}

	return nil, ErrNoBearerFound
}

// LookupBearerByEBI looks up Bearer registered in Session by EBI.
func (s *Session) LookupBearerByEBI(ebi uint8) (*Bearer, error) {
	var bearer *Bearer
	s.bearerMap.rangeWithFunc(func(name, br interface{}) bool {
		b := br.(*Bearer)
		if ebi == b.EBI {
			bearer = b
			return false
		}
		return true
	})

	if bearer == nil {
		return nil, ErrNoBearerFound

	}
	return bearer, nil
}

// LookupEBIByName returns EBI associated with Name given.
//
// If no EBI found, it returns 0(invalid value for EBI).
func (s *Session) LookupEBIByName(name string) uint8 {
	if br, ok := s.bearerMap.load(name); ok {
		return br.EBI
	}

	return 0
}

// LookupEBIByTEID returns EBI associated with TEID given.
//
// If no EBI found, it returns 0(=invalid value for EBI).
func (s *Session) LookupEBIByTEID(teid uint32) uint8 {
	var ebi uint8
	s.bearerMap.rangeWithFunc(func(name, bearer interface{}) bool {
		br := bearer.(*Bearer)
		if br.IsNetlink() {
			if teid == br.PDP.ITEI || teid == br.PDP.OTEI {
				ebi = br.EBI
				return false
			}
		}
		if teid == br.teidIn || teid == br.teidOut {
			ebi = br.EBI
			return false
		}
		return true
	})

	return ebi
}

type teidMap struct {
	syncMap sync.Map
}

func newTeidMap() *teidMap {
	return &teidMap{}
}

func (t *teidMap) store(ifType uint8, teid uint32) {
	t.syncMap.Store(ifType, teid)
}

func (t *teidMap) load(ifType uint8) (uint32, bool) {
	teid, ok := t.syncMap.Load(ifType)
	if !ok {
		return 0, false
	}

	return teid.(uint32), true
}

func (t *teidMap) rangeWithFunc(fn func(ifType, teid interface{}) bool) {
	t.syncMap.Range(fn)
}

type bearerMap struct {
	syncMap sync.Map
}

func newBearerMap(name string, bearer *Bearer) *bearerMap {
	b := &bearerMap{}
	b.store(name, bearer)

	return b
}
func (b *bearerMap) store(name string, bearer *Bearer) {
	b.syncMap.Store(name, bearer)
}

func (b *bearerMap) load(name string) (*Bearer, bool) {
	bearer, ok := b.syncMap.Load(name)
	if !ok {
		return nil, false
	}

	return bearer.(*Bearer), true
}

func (b *bearerMap) delete(name string) {
	b.syncMap.Delete(name)
}

func (b *bearerMap) rangeWithFunc(fn func(name, bearer interface{}) bool) {
	b.syncMap.Range(fn)
}
=======
// Copyright 2019 go-gtp authors. All rights reserved.
// Use of this source code is governed by a MIT-style license that can be
// found in the LICENSE file.

package v2

import (
	"crypto/rand"
	"encoding/binary"
	"net"
	"sync"
	"time"

	"github.com/wmnsk/go-gtp/v2/messages"

	"github.com/wmnsk/go-gtp/v2/ies"
)

// Location is a subscriber's location.
type Location struct {
	MCC, MNC               string
	RATType                uint8
	LAC, CI, SAI, RAI, TAI uint16
	ECI, MeNBI, EMeNBI     uint32
}

// Subscriber is a subscriber that belongs to a GTPv2 session.
type Subscriber struct {
	IMSI, MSISDN, IMEI string
	*Location
}

// Session is a GTPv2 Session.
type Session struct {
	mu       sync.Mutex
	isActive bool
	*teidMap
	*bearerMap
	inflightCh chan messages.Message

	// PeerAddr is a net.Addr of the peer of the Session.
	PeerAddr net.Addr

	// Sequence is the last SequenceNumber used in the request.
	// This should be incremented when used manually by users.
	Sequence uint32

	// Subscriber is a Subscriber associated with the Session.
	*Subscriber
}

// NewSession creates a new Session with subscriber information.
//
// This is expected to be used by server-like nodes. Otherwise, use CreateSession(),
// which sends Create Session Request and returns a new Session.
func NewSession(peerAddr net.Addr, sub *Subscriber) *Session {
	s := &Session{
		mu:         sync.Mutex{},
		PeerAddr:   peerAddr,
		teidMap:    newTeidMap(),
		bearerMap:  newBearerMap("default", &Bearer{QoSProfile: &QoSProfile{}}),
		Subscriber: sub,
		inflightCh: make(chan messages.Message),
	}

	u32buf := make([]byte, 4)
	if _, err := rand.Read(u32buf); err != nil {
		u32buf = []byte{0x00, 0x00, 0x00, 0x00}
	}
	s.Sequence = binary.BigEndian.Uint32(u32buf)

	return s
}

// CreateSession is an alias for (*Conn).CreateSessionRequest.
// See (*Conn).CreateSessionRequest for details.
func CreateSession(raddr net.Addr, c *Conn, ie ...*ies.IE) (*Session, error) {
	return c.CreateSession(raddr, ie...)
}

// DeleteSession is an alias for (*Conn).DeleteSessionRequest.
// See (*Conn).DeleteSessionRequest for details.
func DeleteSession(c *Conn, teid uint32, ie ...*ies.IE) error {
	return c.DeleteSession(teid, ie...)
}

// Delete sends a Delete Session Request toward the interface which
// is specified with c and ifType.
//
// By default, IEs on the Delete Session Request is only EBI of default
// bearer, but it can be overridden by giving EBI IE.
// Also, other IEs can be added by giving them as ie.
func (s *Session) Delete(c *Conn, ifType uint8, ie ...*ies.IE) error {
	// do nothing for non-active Session
	if !s.IsActive() {
		return nil
	}

	teid, err := s.GetTEID(ifType)
	if err != nil {
		return err
	}

	// send EBI of default bearer by default, but if the same type of
	// IE is given, the default one is replaced.
	ieToSend := []*ies.IE{ies.NewEPSBearerID(s.GetDefaultBearer().EBI)}
	for _, i := range ie {
		if i.Type == ies.EPSBearerID {
			ieToSend[0] = i
			continue
		}
		// other IEs given are just put regardless of their type.
		ieToSend = append(ieToSend, i)
	}

	return c.DeleteSession(teid, ieToSend...)
}

// ModifyBearer sends a Modify Bearer Request toward the interface which
// is specified with c and ifType.
//
// By default, IEs on the Modify Bearer Request is only EBI of default
// bearer, but it can be overridden by giving EBI IE.
// Also, other IEs can be added by giving them as ie.
func (s *Session) ModifyBearer(c *Conn, ifType uint8, ie ...*ies.IE) error {
	// do nothing for non-active Session
	if !s.IsActive() {
		return nil
	}

	teid, err := s.GetTEID(ifType)
	if err != nil {
		return err
	}

	return c.ModifyBearer(teid, ie...)
}

// Activate marks a Session active.
func (s *Session) Activate() error {
	if s.IMSI == "" {
		return &ErrRequiredParameterMissing{"IMSI", "Session must have IMSI set"}
	}

	s.mu.Lock()
	s.isActive = true
	s.mu.Unlock()
	return nil
}

// Deactivate marks a Session inactive.
func (s *Session) Deactivate() error {
	s.mu.Lock()
	s.isActive = false
	s.mu.Unlock()
	return nil
}

// IsActive reports whether a Session is active or not.
func (s *Session) IsActive() bool {
	return s.isActive
}

// AddTEID adds TEID to session with InterfaceType.
func (s *Session) AddTEID(ifType uint8, teid uint32) {
	s.teidMap.store(ifType, teid)
}

// GetTEID returns TEID associated with InterfaceType given.
func (s *Session) GetTEID(ifType uint8) (uint32, error) {
	if teid, ok := s.teidMap.load(ifType); ok {
		return teid, nil
	}
	return 0, ErrTEIDNotFound
}

// PassMessageTo passes the message (typically "triggerred message") to the session
// expecting to receive it.
func PassMessageTo(s *Session, msg messages.Message, timeout time.Duration) error {
	select {
	case s.inflightCh <- msg:
		return nil
	case <-time.After(timeout):
		return ErrTimeout
	}
}

// WaitMessage waits for a message to come.
// Unless the user does not use PassMessage() func, this always fails with timeout.
func (s *Session) WaitMessage(timeout time.Duration) (messages.Message, error) {
	select {
	case msg := <-s.inflightCh:
		return msg, nil
	case <-time.After(timeout):
		return nil, ErrTimeout
	}
}

// AddBearer adds a Bearer to Session with arbitrary name given.
//
// In the single-bearer environment it is not used, as a bearer named "default" is
// always available after created a Session.
func (s *Session) AddBearer(name string, br *Bearer) {
	s.bearerMap.store(name, br)
}

// RemoveBearer removes a Bearer looked up by name.
func (s *Session) RemoveBearer(name string) {
	s.bearerMap.delete(name)
}

// RemoveBearerByEBI removes a Bearer looked up by name.
func (s *Session) RemoveBearerByEBI(ebi uint8) {
	name, err := s.LookupBearerNameByEBI(ebi)
	if err != nil {
		return
	}
	s.bearerMap.delete(name)
}

// GetDefaultBearer returns the pointer to default bearer.
func (s *Session) GetDefaultBearer() *Bearer {
	// it is not expected that the default bearer cannot be found.
	bearer, ok := s.bearerMap.load("default")
	if !ok {
		return nil
	}

	return bearer
}

// SetDefaultBearer sets given bearer as the default bearer.
func (s *Session) SetDefaultBearer(bearer *Bearer) {
	// it is not expected that the default bearer cannot be found.
	s.bearerMap.store("default", bearer)
}

// LookupBearerByName looks up Bearer registered in Session by name.
func (s *Session) LookupBearerByName(name string) (*Bearer, error) {
	if br, ok := s.bearerMap.load(name); ok {
		return br, nil
	}

	return nil, &ErrNoBearerFound{IMSI: s.IMSI}
}

// LookupBearerByEBI looks up Bearer registered in Session by EBI.
func (s *Session) LookupBearerByEBI(ebi uint8) (*Bearer, error) {
	var bearer *Bearer
	s.bearerMap.rangeWithFunc(func(name, br interface{}) bool {
		b := br.(*Bearer)
		if ebi == b.EBI {
			bearer = b
			return false
		}
		return true
	})

	if bearer == nil {
		return nil, &ErrNoBearerFound{IMSI: s.IMSI}

	}
	return bearer, nil
}

// LookupBearerNameByEBI looks up name of Bearer by EBI.
func (s *Session) LookupBearerNameByEBI(ebi uint8) (string, error) {
	var name string
	s.bearerMap.rangeWithFunc(func(n, br interface{}) bool {
		bearer := br.(*Bearer)
		if ebi == bearer.EBI {
			name = n.(string)
			return false
		}
		return true
	})

	if name == "" {
		return "", &ErrNoBearerFound{IMSI: s.IMSI}

	}
	return name, nil
}

// LookupEBIByName returns EBI associated with Name given.
//
// If no EBI found, it returns 0(invalid value for EBI).
func (s *Session) LookupEBIByName(name string) uint8 {
	if br, ok := s.bearerMap.load(name); ok {
		return br.EBI
	}

	return 0
}

// LookupEBIByTEID returns EBI associated with TEID given.
//
// If no EBI found, it returns 0(=invalid value for EBI).
func (s *Session) LookupEBIByTEID(teid uint32) uint8 {
	var ebi uint8
	s.bearerMap.rangeWithFunc(func(name, bearer interface{}) bool {
		br := bearer.(*Bearer)
		if teid == br.teidIn || teid == br.teidOut {
			ebi = br.EBI
			return false
		}
		return true
	})

	return ebi
}

type teidMap struct {
	syncMap sync.Map
}

func newTeidMap() *teidMap {
	return &teidMap{}
}

func (t *teidMap) store(ifType uint8, teid uint32) {
	t.syncMap.Store(ifType, teid)
}

func (t *teidMap) load(ifType uint8) (uint32, bool) {
	teid, ok := t.syncMap.Load(ifType)
	if !ok {
		return 0, false
	}

	return teid.(uint32), true
}

func (t *teidMap) rangeWithFunc(fn func(ifType, teid interface{}) bool) {
	t.syncMap.Range(fn)
}

type bearerMap struct {
	syncMap sync.Map
}

func newBearerMap(name string, bearer *Bearer) *bearerMap {
	b := &bearerMap{}
	b.store(name, bearer)

	return b
}
func (b *bearerMap) store(name string, bearer *Bearer) {
	b.syncMap.Store(name, bearer)
}

func (b *bearerMap) load(name string) (*Bearer, bool) {
	bearer, ok := b.syncMap.Load(name)
	if !ok {
		return nil, false
	}

	return bearer.(*Bearer), true
}

func (b *bearerMap) delete(name string) {
	b.syncMap.Delete(name)
}

func (b *bearerMap) rangeWithFunc(fn func(name, bearer interface{}) bool) {
	b.syncMap.Range(fn)
}

// BearerCount returns the number of bearers registered in Conn.
func (s *Session) BearerCount() int {
	s.mu.Lock()
	defer s.mu.Unlock()

	var count int
	s.bearerMap.rangeWithFunc(func(k, v interface{}) bool {
		count++
		return true
	})

	return count
}
>>>>>>> d32eb90f
<|MERGE_RESOLUTION|>--- conflicted
+++ resolved
@@ -1,4 +1,3 @@
-<<<<<<< HEAD
 // Copyright 2019 go-gtp authors. All rights reserved.
 // Use of this source code is governed by a MIT-style license that can be
 // found in the LICENSE file.
@@ -10,6 +9,9 @@
 	"encoding/binary"
 	"net"
 	"sync"
+	"time"
+
+	"github.com/wmnsk/go-gtp/v2/messages"
 
 	"github.com/wmnsk/go-gtp/v2/ies"
 )
@@ -34,6 +36,7 @@
 	isActive bool
 	*teidMap
 	*bearerMap
+	inflightCh chan messages.Message
 
 	// PeerAddr is a net.Addr of the peer of the Session.
 	PeerAddr net.Addr
@@ -83,6 +86,7 @@
 			"default",
 			NewNetlinkBearer(uVer, 0, "", &QoSProfile{}),
 		),
+		inflightCh: make(chan messages.Message),
 	}
 
 	u32buf := make([]byte, 4)
@@ -196,6 +200,28 @@
 	return 0, ErrTEIDNotFound
 }
 
+// PassMessageTo passes the message (typically "triggerred message") to the session
+// expecting to receive it.
+func PassMessageTo(s *Session, msg messages.Message, timeout time.Duration) error {
+	select {
+	case s.inflightCh <- msg:
+		return nil
+	case <-time.After(timeout):
+		return ErrTimeout
+	}
+}
+
+// WaitMessage waits for a message to come.
+// Unless the user does not use PassMessage() func, this always fails with timeout.
+func (s *Session) WaitMessage(timeout time.Duration) (messages.Message, error) {
+	select {
+	case msg := <-s.inflightCh:
+		return msg, nil
+	case <-time.After(timeout):
+		return nil, ErrTimeout
+	}
+}
+
 // AddBearer adds a Bearer to Session with arbitrary name given.
 //
 // In the single-bearer environment it is not used, as a bearer named "default" is
@@ -206,6 +232,15 @@
 
 // RemoveBearer removes a Bearer looked up by name.
 func (s *Session) RemoveBearer(name string) {
+	s.bearerMap.delete(name)
+}
+
+// RemoveBearerByEBI removes a Bearer looked up by name.
+func (s *Session) RemoveBearerByEBI(ebi uint8) {
+	name, err := s.LookupBearerNameByEBI(ebi)
+	if err != nil {
+		return
+	}
 	s.bearerMap.delete(name)
 }
 
@@ -232,7 +267,7 @@
 		return br, nil
 	}
 
-	return nil, ErrNoBearerFound
+	return nil, &ErrNoBearerFound{IMSI: s.IMSI}
 }
 
 // LookupBearerByEBI looks up Bearer registered in Session by EBI.
@@ -248,10 +283,29 @@
 	})
 
 	if bearer == nil {
-		return nil, ErrNoBearerFound
+		return nil, &ErrNoBearerFound{IMSI: s.IMSI}
 
 	}
 	return bearer, nil
+}
+
+// LookupBearerNameByEBI looks up name of Bearer by EBI.
+func (s *Session) LookupBearerNameByEBI(ebi uint8) (string, error) {
+	var name string
+	s.bearerMap.rangeWithFunc(func(n, br interface{}) bool {
+		bearer := br.(*Bearer)
+		if ebi == bearer.EBI {
+			name = n.(string)
+			return false
+		}
+		return true
+	})
+
+	if name == "" {
+		return "", &ErrNoBearerFound{IMSI: s.IMSI}
+
+	}
+	return name, nil
 }
 
 // LookupEBIByName returns EBI associated with Name given.
@@ -343,374 +397,6 @@
 func (b *bearerMap) rangeWithFunc(fn func(name, bearer interface{}) bool) {
 	b.syncMap.Range(fn)
 }
-=======
-// Copyright 2019 go-gtp authors. All rights reserved.
-// Use of this source code is governed by a MIT-style license that can be
-// found in the LICENSE file.
-
-package v2
-
-import (
-	"crypto/rand"
-	"encoding/binary"
-	"net"
-	"sync"
-	"time"
-
-	"github.com/wmnsk/go-gtp/v2/messages"
-
-	"github.com/wmnsk/go-gtp/v2/ies"
-)
-
-// Location is a subscriber's location.
-type Location struct {
-	MCC, MNC               string
-	RATType                uint8
-	LAC, CI, SAI, RAI, TAI uint16
-	ECI, MeNBI, EMeNBI     uint32
-}
-
-// Subscriber is a subscriber that belongs to a GTPv2 session.
-type Subscriber struct {
-	IMSI, MSISDN, IMEI string
-	*Location
-}
-
-// Session is a GTPv2 Session.
-type Session struct {
-	mu       sync.Mutex
-	isActive bool
-	*teidMap
-	*bearerMap
-	inflightCh chan messages.Message
-
-	// PeerAddr is a net.Addr of the peer of the Session.
-	PeerAddr net.Addr
-
-	// Sequence is the last SequenceNumber used in the request.
-	// This should be incremented when used manually by users.
-	Sequence uint32
-
-	// Subscriber is a Subscriber associated with the Session.
-	*Subscriber
-}
-
-// NewSession creates a new Session with subscriber information.
-//
-// This is expected to be used by server-like nodes. Otherwise, use CreateSession(),
-// which sends Create Session Request and returns a new Session.
-func NewSession(peerAddr net.Addr, sub *Subscriber) *Session {
-	s := &Session{
-		mu:         sync.Mutex{},
-		PeerAddr:   peerAddr,
-		teidMap:    newTeidMap(),
-		bearerMap:  newBearerMap("default", &Bearer{QoSProfile: &QoSProfile{}}),
-		Subscriber: sub,
-		inflightCh: make(chan messages.Message),
-	}
-
-	u32buf := make([]byte, 4)
-	if _, err := rand.Read(u32buf); err != nil {
-		u32buf = []byte{0x00, 0x00, 0x00, 0x00}
-	}
-	s.Sequence = binary.BigEndian.Uint32(u32buf)
-
-	return s
-}
-
-// CreateSession is an alias for (*Conn).CreateSessionRequest.
-// See (*Conn).CreateSessionRequest for details.
-func CreateSession(raddr net.Addr, c *Conn, ie ...*ies.IE) (*Session, error) {
-	return c.CreateSession(raddr, ie...)
-}
-
-// DeleteSession is an alias for (*Conn).DeleteSessionRequest.
-// See (*Conn).DeleteSessionRequest for details.
-func DeleteSession(c *Conn, teid uint32, ie ...*ies.IE) error {
-	return c.DeleteSession(teid, ie...)
-}
-
-// Delete sends a Delete Session Request toward the interface which
-// is specified with c and ifType.
-//
-// By default, IEs on the Delete Session Request is only EBI of default
-// bearer, but it can be overridden by giving EBI IE.
-// Also, other IEs can be added by giving them as ie.
-func (s *Session) Delete(c *Conn, ifType uint8, ie ...*ies.IE) error {
-	// do nothing for non-active Session
-	if !s.IsActive() {
-		return nil
-	}
-
-	teid, err := s.GetTEID(ifType)
-	if err != nil {
-		return err
-	}
-
-	// send EBI of default bearer by default, but if the same type of
-	// IE is given, the default one is replaced.
-	ieToSend := []*ies.IE{ies.NewEPSBearerID(s.GetDefaultBearer().EBI)}
-	for _, i := range ie {
-		if i.Type == ies.EPSBearerID {
-			ieToSend[0] = i
-			continue
-		}
-		// other IEs given are just put regardless of their type.
-		ieToSend = append(ieToSend, i)
-	}
-
-	return c.DeleteSession(teid, ieToSend...)
-}
-
-// ModifyBearer sends a Modify Bearer Request toward the interface which
-// is specified with c and ifType.
-//
-// By default, IEs on the Modify Bearer Request is only EBI of default
-// bearer, but it can be overridden by giving EBI IE.
-// Also, other IEs can be added by giving them as ie.
-func (s *Session) ModifyBearer(c *Conn, ifType uint8, ie ...*ies.IE) error {
-	// do nothing for non-active Session
-	if !s.IsActive() {
-		return nil
-	}
-
-	teid, err := s.GetTEID(ifType)
-	if err != nil {
-		return err
-	}
-
-	return c.ModifyBearer(teid, ie...)
-}
-
-// Activate marks a Session active.
-func (s *Session) Activate() error {
-	if s.IMSI == "" {
-		return &ErrRequiredParameterMissing{"IMSI", "Session must have IMSI set"}
-	}
-
-	s.mu.Lock()
-	s.isActive = true
-	s.mu.Unlock()
-	return nil
-}
-
-// Deactivate marks a Session inactive.
-func (s *Session) Deactivate() error {
-	s.mu.Lock()
-	s.isActive = false
-	s.mu.Unlock()
-	return nil
-}
-
-// IsActive reports whether a Session is active or not.
-func (s *Session) IsActive() bool {
-	return s.isActive
-}
-
-// AddTEID adds TEID to session with InterfaceType.
-func (s *Session) AddTEID(ifType uint8, teid uint32) {
-	s.teidMap.store(ifType, teid)
-}
-
-// GetTEID returns TEID associated with InterfaceType given.
-func (s *Session) GetTEID(ifType uint8) (uint32, error) {
-	if teid, ok := s.teidMap.load(ifType); ok {
-		return teid, nil
-	}
-	return 0, ErrTEIDNotFound
-}
-
-// PassMessageTo passes the message (typically "triggerred message") to the session
-// expecting to receive it.
-func PassMessageTo(s *Session, msg messages.Message, timeout time.Duration) error {
-	select {
-	case s.inflightCh <- msg:
-		return nil
-	case <-time.After(timeout):
-		return ErrTimeout
-	}
-}
-
-// WaitMessage waits for a message to come.
-// Unless the user does not use PassMessage() func, this always fails with timeout.
-func (s *Session) WaitMessage(timeout time.Duration) (messages.Message, error) {
-	select {
-	case msg := <-s.inflightCh:
-		return msg, nil
-	case <-time.After(timeout):
-		return nil, ErrTimeout
-	}
-}
-
-// AddBearer adds a Bearer to Session with arbitrary name given.
-//
-// In the single-bearer environment it is not used, as a bearer named "default" is
-// always available after created a Session.
-func (s *Session) AddBearer(name string, br *Bearer) {
-	s.bearerMap.store(name, br)
-}
-
-// RemoveBearer removes a Bearer looked up by name.
-func (s *Session) RemoveBearer(name string) {
-	s.bearerMap.delete(name)
-}
-
-// RemoveBearerByEBI removes a Bearer looked up by name.
-func (s *Session) RemoveBearerByEBI(ebi uint8) {
-	name, err := s.LookupBearerNameByEBI(ebi)
-	if err != nil {
-		return
-	}
-	s.bearerMap.delete(name)
-}
-
-// GetDefaultBearer returns the pointer to default bearer.
-func (s *Session) GetDefaultBearer() *Bearer {
-	// it is not expected that the default bearer cannot be found.
-	bearer, ok := s.bearerMap.load("default")
-	if !ok {
-		return nil
-	}
-
-	return bearer
-}
-
-// SetDefaultBearer sets given bearer as the default bearer.
-func (s *Session) SetDefaultBearer(bearer *Bearer) {
-	// it is not expected that the default bearer cannot be found.
-	s.bearerMap.store("default", bearer)
-}
-
-// LookupBearerByName looks up Bearer registered in Session by name.
-func (s *Session) LookupBearerByName(name string) (*Bearer, error) {
-	if br, ok := s.bearerMap.load(name); ok {
-		return br, nil
-	}
-
-	return nil, &ErrNoBearerFound{IMSI: s.IMSI}
-}
-
-// LookupBearerByEBI looks up Bearer registered in Session by EBI.
-func (s *Session) LookupBearerByEBI(ebi uint8) (*Bearer, error) {
-	var bearer *Bearer
-	s.bearerMap.rangeWithFunc(func(name, br interface{}) bool {
-		b := br.(*Bearer)
-		if ebi == b.EBI {
-			bearer = b
-			return false
-		}
-		return true
-	})
-
-	if bearer == nil {
-		return nil, &ErrNoBearerFound{IMSI: s.IMSI}
-
-	}
-	return bearer, nil
-}
-
-// LookupBearerNameByEBI looks up name of Bearer by EBI.
-func (s *Session) LookupBearerNameByEBI(ebi uint8) (string, error) {
-	var name string
-	s.bearerMap.rangeWithFunc(func(n, br interface{}) bool {
-		bearer := br.(*Bearer)
-		if ebi == bearer.EBI {
-			name = n.(string)
-			return false
-		}
-		return true
-	})
-
-	if name == "" {
-		return "", &ErrNoBearerFound{IMSI: s.IMSI}
-
-	}
-	return name, nil
-}
-
-// LookupEBIByName returns EBI associated with Name given.
-//
-// If no EBI found, it returns 0(invalid value for EBI).
-func (s *Session) LookupEBIByName(name string) uint8 {
-	if br, ok := s.bearerMap.load(name); ok {
-		return br.EBI
-	}
-
-	return 0
-}
-
-// LookupEBIByTEID returns EBI associated with TEID given.
-//
-// If no EBI found, it returns 0(=invalid value for EBI).
-func (s *Session) LookupEBIByTEID(teid uint32) uint8 {
-	var ebi uint8
-	s.bearerMap.rangeWithFunc(func(name, bearer interface{}) bool {
-		br := bearer.(*Bearer)
-		if teid == br.teidIn || teid == br.teidOut {
-			ebi = br.EBI
-			return false
-		}
-		return true
-	})
-
-	return ebi
-}
-
-type teidMap struct {
-	syncMap sync.Map
-}
-
-func newTeidMap() *teidMap {
-	return &teidMap{}
-}
-
-func (t *teidMap) store(ifType uint8, teid uint32) {
-	t.syncMap.Store(ifType, teid)
-}
-
-func (t *teidMap) load(ifType uint8) (uint32, bool) {
-	teid, ok := t.syncMap.Load(ifType)
-	if !ok {
-		return 0, false
-	}
-
-	return teid.(uint32), true
-}
-
-func (t *teidMap) rangeWithFunc(fn func(ifType, teid interface{}) bool) {
-	t.syncMap.Range(fn)
-}
-
-type bearerMap struct {
-	syncMap sync.Map
-}
-
-func newBearerMap(name string, bearer *Bearer) *bearerMap {
-	b := &bearerMap{}
-	b.store(name, bearer)
-
-	return b
-}
-func (b *bearerMap) store(name string, bearer *Bearer) {
-	b.syncMap.Store(name, bearer)
-}
-
-func (b *bearerMap) load(name string) (*Bearer, bool) {
-	bearer, ok := b.syncMap.Load(name)
-	if !ok {
-		return nil, false
-	}
-
-	return bearer.(*Bearer), true
-}
-
-func (b *bearerMap) delete(name string) {
-	b.syncMap.Delete(name)
-}
-
-func (b *bearerMap) rangeWithFunc(fn func(name, bearer interface{}) bool) {
-	b.syncMap.Range(fn)
-}
 
 // BearerCount returns the number of bearers registered in Conn.
 func (s *Session) BearerCount() int {
@@ -724,5 +410,4 @@
 	})
 
 	return count
-}
->>>>>>> d32eb90f
+}