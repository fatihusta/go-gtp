--- conflicted
+++ resolved
@@ -5,6 +5,7 @@
 package v2
 
 import (
+	"crypto/rand"
 	"net"
 	"sync"
 	"time"
@@ -53,13 +54,13 @@
 		Subscriber: sub,
 		teidMap:    newTeidMap(),
 		bearerMap:  newBearerMap("default", &Bearer{QoSProfile: &QoSProfile{}}),
+		seqChMap:   map[uint32]chan messages.Message{},
 	}
 
 	u32buf := make([]byte, 4)
 	if _, err := rand.Read(u32buf); err != nil {
 		u32buf = []byte{0x00, 0x00, 0x00, 0x00}
 	}
-	s.Sequence = binary.BigEndian.Uint32(u32buf)
 
 	return s
 }
@@ -74,16 +75,12 @@
 		mu:         sync.Mutex{},
 		PeerAddr:   peerAddr,
 		Subscriber: sub,
-<<<<<<< HEAD
 		teidMap:    newTeidMap(),
 		bearerMap: newBearerMap(
 			"default",
 			NewNetlinkBearer(uVer, 0, "", &QoSProfile{}),
 		),
-		inflightCh: make(chan messages.Message),
-=======
-		seqChMap:   map[uint32]chan messages.Message{},
->>>>>>> 7c2cb43e
+		seqChMap: map[uint32]chan messages.Message{},
 	}
 
 	return s
