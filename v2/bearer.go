--- conflicted
+++ resolved
@@ -1,137 +1,125 @@
-// Copyright 2019 go-gtp authors. All rights reserved.
-// Use of this source code is governed by a MIT-style license that can be
-// found in the LICENSE file.
-
-package v2
-
-import (
-	"net"
-<<<<<<< HEAD
-
-	"github.com/vishvananda/netlink"
-	"github.com/wmnsk/go-gtp/v2/ies"
-=======
->>>>>>> 7c2cb43e
-)
-
-// QoSProfile is a QoS-related information that belongs to a Bearer.
-type QoSProfile struct {
-	PCI, PVI bool
-	PL, QCI  uint8
-	// Max bit rate for Uplink and Donwlink
-	MBRUL, MBRDL uint64
-	// Guaranteed bit rate for Uplink and Donwlink
-	GBRUL, GBRDL uint64
-}
-
-// Bearer is a GTPv2 bearer.
-type Bearer struct {
-	raddr           net.Addr
-	teidIn, teidOut uint32
-
-	EBI               uint8
-	SubscriberIP, APN string
-	ChargingID        uint32
-	*QoSProfile
-
-	// fields required to use netlink-based bearer.
-	port int
-	*netlink.PDP
-	GTPLink *netlink.GTP
-}
-
-// NewBearer creates a new Bearer.
-func NewBearer(ebi uint8, apn string, qos *QoSProfile) *Bearer {
-	return &Bearer{
-		EBI: ebi, APN: apn, QoSProfile: qos,
-	}
-}
-
-<<<<<<< HEAD
-// NewNetlinkBearer creates a new Bearer.
-func NewNetlinkBearer(ver uint32, ebi uint8, apn string, qos *QoSProfile) *Bearer {
-	return &Bearer{
-		EBI: ebi, APN: apn, QoSProfile: qos,
-		PDP: &netlink.PDP{Version: ver},
-	}
-}
-
-// Modify is just an alias of (*Conn) ModifyBearer.
-func (b *Bearer) Modify(c *Conn, ie ...*ies.IE) error {
-	return c.ModifyBearer(b.teidOut, ie...)
-}
-
-=======
->>>>>>> 7c2cb43e
-// RemoteAddress returns the remote address associated with Bearer.
-func (b *Bearer) RemoteAddress() net.Addr {
-	if b.PDP != nil {
-		return &net.UDPAddr{
-			IP:   b.PDP.PeerAddress,
-			Port: b.port,
-		}
-	}
-	return b.raddr
-}
-
-// SetRemoteAddress sets the remote address associated with Bearer.
-func (b *Bearer) SetRemoteAddress(raddr net.Addr) {
-	if b.PDP != nil {
-		ip, _, err := net.SplitHostPort(raddr.String())
-		if err != nil {
-			b.raddr = raddr
-			return
-		}
-		b.PDP.PeerAddress = net.ParseIP(ip)
-	}
-	b.raddr = raddr
-}
-
-// IncomingTEID returns the incoming TEID associated with Bearer.
-func (b *Bearer) IncomingTEID() uint32 {
-	if b.PDP != nil {
-		return b.PDP.ITEI
-	}
-	return b.teidIn
-}
-
-// SetIncomingTEID sets the incoming TEID associated with Bearer.
-func (b *Bearer) SetIncomingTEID(teid uint32) {
-	if b.PDP != nil {
-		b.PDP.ITEI = teid
-		return
-	}
-	b.teidIn = teid
-}
-
-// OutgoingTEID returns the outgoing TEID associated with Bearer.
-func (b *Bearer) OutgoingTEID() uint32 {
-	if b.PDP != nil {
-		return b.PDP.OTEI
-	}
-	return b.teidOut
-}
-
-// SetOutgoingTEID sets the outgoing TEID associated with Bearer.
-func (b *Bearer) SetOutgoingTEID(teid uint32) {
-	if b.PDP != nil {
-		b.PDP.OTEI = teid
-		return
-	}
-	b.teidOut = teid
-}
-
-// IsNetlink reports whether the bearer is Netlink-based or not.
-func (b *Bearer) IsNetlink() bool {
-	return b.PDP != nil
-}
-
-// AddTunnel adds a GTP-U tunnel that works in Linux Kernel via Netlink.
-func (b *Bearer) AddTunnel() error {
-	return netlink.GTPPDPAdd(b.GTPLink, b.PDP)
-}
-
-// DelTunnel deletes a GTP-U tunnel that works in Linux Kernel via Netlink.
-func (b *Bearer) DelTunnel() error {
-	return netlink.GTPPDPDel(b.GTPLink, b.PDP)
-}
+// Copyright 2019 go-gtp authors. All rights reserved.
+// Use of this source code is governed by a MIT-style license that can be
+// found in the LICENSE file.
+
+package v2
+
+import (
+	"net"
+
+	"github.com/vishvananda/netlink"
+)
+
+// QoSProfile is a QoS-related information that belongs to a Bearer.
+type QoSProfile struct {
+	PCI, PVI bool
+	PL, QCI  uint8
+	// Max bit rate for Uplink and Donwlink
+	MBRUL, MBRDL uint64
+	// Guaranteed bit rate for Uplink and Donwlink
+	GBRUL, GBRDL uint64
+}
+
+// Bearer is a GTPv2 bearer.
+type Bearer struct {
+	raddr           net.Addr
+	teidIn, teidOut uint32
+
+	EBI               uint8
+	SubscriberIP, APN string
+	ChargingID        uint32
+	*QoSProfile
+
+	// fields required to use netlink-based bearer.
+	port int
+	*netlink.PDP
+	GTPLink *netlink.GTP
+}
+
+// NewBearer creates a new Bearer.
+func NewBearer(ebi uint8, apn string, qos *QoSProfile) *Bearer {
+	return &Bearer{
+		EBI: ebi, APN: apn, QoSProfile: qos,
+	}
+}
+
+// NewNetlinkBearer creates a new Bearer.
+func NewNetlinkBearer(ver uint32, ebi uint8, apn string, qos *QoSProfile) *Bearer {
+	return &Bearer{
+		EBI: ebi, APN: apn, QoSProfile: qos,
+		PDP: &netlink.PDP{Version: ver},
+	}
+}
+
+// RemoteAddress returns the remote address associated with Bearer.
+func (b *Bearer) RemoteAddress() net.Addr {
+	if b.PDP != nil {
+		return &net.UDPAddr{
+			IP:   b.PDP.PeerAddress,
+			Port: b.port,
+		}
+	}
+	return b.raddr
+}
+
+// SetRemoteAddress sets the remote address associated with Bearer.
+func (b *Bearer) SetRemoteAddress(raddr net.Addr) {
+	if b.PDP != nil {
+		ip, _, err := net.SplitHostPort(raddr.String())
+		if err != nil {
+			b.raddr = raddr
+			return
+		}
+		b.PDP.PeerAddress = net.ParseIP(ip)
+	}
+	b.raddr = raddr
+}
+
+// IncomingTEID returns the incoming TEID associated with Bearer.
+func (b *Bearer) IncomingTEID() uint32 {
+	if b.PDP != nil {
+		return b.PDP.ITEI
+	}
+	return b.teidIn
+}
+
+// SetIncomingTEID sets the incoming TEID associated with Bearer.
+func (b *Bearer) SetIncomingTEID(teid uint32) {
+	if b.PDP != nil {
+		b.PDP.ITEI = teid
+		return
+	}
+	b.teidIn = teid
+}
+
+// OutgoingTEID returns the outgoing TEID associated with Bearer.
+func (b *Bearer) OutgoingTEID() uint32 {
+	if b.PDP != nil {
+		return b.PDP.OTEI
+	}
+	return b.teidOut
+}
+
+// SetOutgoingTEID sets the outgoing TEID associated with Bearer.
+func (b *Bearer) SetOutgoingTEID(teid uint32) {
+	if b.PDP != nil {
+		b.PDP.OTEI = teid
+		return
+	}
+	b.teidOut = teid
+}
+
+// IsNetlink reports whether the bearer is Netlink-based or not.
+func (b *Bearer) IsNetlink() bool {
+	return b.PDP != nil
+}
+
+// AddTunnel adds a GTP-U tunnel that works in Linux Kernel via Netlink.
+func (b *Bearer) AddTunnel() error {
+	return netlink.GTPPDPAdd(b.GTPLink, b.PDP)
+}
+
+// DelTunnel deletes a GTP-U tunnel that works in Linux Kernel via Netlink.
+func (b *Bearer) DelTunnel() error {
+	return netlink.GTPPDPDel(b.GTPLink, b.PDP)
+}